# Data
/data/interim/
/data/raw/
/data/processed/
/LLaMA-Factory/data/
/LLaMA-Factory/saves/
<<<<<<< HEAD
/utils/input
/utils/output

=======
/utils
>>>>>>> 03f41370
# Mac OS-specific storage files
.DS_Store

# vim
*.swp
*.swo

## https://github.com/github/gitignore/blob/e8554d85bf62e38d6db966a50d2064ac025fd82a/Python.gitignore

# Byte-compiled / optimized / DLL files
__pycache__/
*.py[cod]
*$py.class

# C extensions
*.so

# Distribution / packaging
.Python
build/
develop-eggs/
dist/
downloads/
eggs/
.eggs/
lib/
lib64/
parts/
sdist/
var/
wheels/
share/python-wheels/
*.egg-info/
.installed.cfg
*.egg
MANIFEST

# PyInstaller
#  Usually these files are written by a python script from a template
#  before PyInstaller builds the exe, so as to inject date/other infos into it.
*.manifest
*.spec

# Installer logs
pip-log.txt
pip-delete-this-directory.txt

# Unit test / coverage reports
htmlcov/
.tox/
.nox/
.coverage
.coverage.*
.cache
nosetests.xml
coverage.xml
*.cover
*.py,cover
.hypothesis/
.pytest_cache/
cover/

# Translations
*.mo
*.pot

# Django stuff:
*.log
local_settings.py
db.sqlite3
db.sqlite3-journal

# Flask stuff:
instance/
.webassets-cache

# Scrapy stuff:
.scrapy

# MkDocs documentation
docs/site/

# PyBuilder
.pybuilder/
target/

# Jupyter Notebook
.ipynb_checkpoints

# IPython
profile_default/
ipython_config.py

# pyenv
#   For a library or package, you might want to ignore these files since the code is
#   intended to run in multiple environments; otherwise, check them in:
# .python-version

# pipenv
#   According to pypa/pipenv#598, it is recommended to include Pipfile.lock in version control.
#   However, in case of collaboration, if having platform-specific dependencies or dependencies
#   having no cross-platform support, pipenv may install dependencies that don't work, or not
#   install all needed dependencies.
#Pipfile.lock

# UV
#   Similar to Pipfile.lock, it is generally recommended to include uv.lock in version control.
#   This is especially recommended for binary packages to ensure reproducibility, and is more
#   commonly ignored for libraries.
#uv.lock

# poetry
#   Similar to Pipfile.lock, it is generally recommended to include poetry.lock in version control.
#   This is especially recommended for binary packages to ensure reproducibility, and is more
#   commonly ignored for libraries.
#   https://python-poetry.org/docs/basic-usage/#commit-your-poetrylock-file-to-version-control
#poetry.lock

# pdm
#   Similar to Pipfile.lock, it is generally recommended to include pdm.lock in version control.
#pdm.lock
#   pdm stores project-wide configurations in .pdm.toml, but it is recommended to not include it
#   in version control.
#   https://pdm.fming.dev/latest/usage/project/#working-with-version-control
.pdm.toml
.pdm-python
.pdm-build/

# pixi
#   pixi.lock should be committed to version control for reproducibility
#   .pixi/ contains the environments and should not be committed
.pixi/

# PEP 582; used by e.g. github.com/David-OConnor/pyflow and github.com/pdm-project/pdm
__pypackages__/

# Celery stuff
celerybeat-schedule
celerybeat.pid

# SageMath parsed files
*.sage.py

# Environments
.env
.venv
env/
venv/
ENV/
env.bak/
venv.bak/

# Spyder project settings
.spyderproject
.spyproject

# Rope project settings
.ropeproject

# mkdocs documentation
/site

# mypy
.mypy_cache/
.dmypy.json
dmypy.json

# Pyre type checker
.pyre/

# pytype static type analyzer
.pytype/

# Cython debug symbols
cython_debug/

# PyCharm
#  JetBrains specific template is maintained in a separate JetBrains.gitignore that can
#  be found at https://github.com/github/gitignore/blob/main/Global/JetBrains.gitignore
#  and can be added to the global gitignore or merged into this file.  For a more nuclear
#  option (not recommended) you can uncomment the following to ignore the entire idea folder.
#.idea/

# Ruff stuff:
.ruff_cache/

# PyPI configuration file
.pypirc<|MERGE_RESOLUTION|>--- conflicted
+++ resolved
@@ -4,13 +4,7 @@
 /data/processed/
 /LLaMA-Factory/data/
 /LLaMA-Factory/saves/
-<<<<<<< HEAD
-/utils/input
-/utils/output
-
-=======
 /utils
->>>>>>> 03f41370
 # Mac OS-specific storage files
 .DS_Store
 
