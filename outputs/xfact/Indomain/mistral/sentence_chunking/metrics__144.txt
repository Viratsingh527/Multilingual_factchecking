                                precision    recall  f1-score   support

<<<<<<< HEAD
                          true     0.8000    0.0047    0.0093       851
                   mostly true     0.0000    0.0000    0.0000       300
        partly true/misleading     0.0000    0.0000    0.0000       858
                         false     0.0000    0.0000    0.0000      1464
                  mostly false     0.0000    0.0000    0.0000       159
complicated/hard-to-categorise     0.0000    0.0000    0.0000       106
                         other     0.0230    1.0000    0.0450        88

                      accuracy                         0.0240      3826
                     macro avg     0.1176    0.1435    0.0078      3826
                  weighted avg     0.1785    0.0240    0.0031      3826
=======
                          true     0.6565    0.7051    0.6799       851
                   mostly true     0.5363    0.4433    0.4854       300
        partly true/misleading     0.6587    0.6410    0.6497       858
                         false     0.7396    0.7780    0.7583      1464
                  mostly false     0.6842    0.5723    0.6233       159
complicated/hard-to-categorise     0.5747    0.4717    0.5181       106
                         other     0.7101    0.5568    0.6242        88

                      accuracy                         0.6827      3826
                     macro avg     0.6514    0.5955    0.6199      3826
                  weighted avg     0.6795    0.6827    0.6798      3826
>>>>>>> ffbbf819
<|MERGE_RESOLUTION|>--- conflicted
+++ resolved
@@ -1,18 +1,5 @@
                                 precision    recall  f1-score   support
 
-<<<<<<< HEAD
-                          true     0.8000    0.0047    0.0093       851
-                   mostly true     0.0000    0.0000    0.0000       300
-        partly true/misleading     0.0000    0.0000    0.0000       858
-                         false     0.0000    0.0000    0.0000      1464
-                  mostly false     0.0000    0.0000    0.0000       159
-complicated/hard-to-categorise     0.0000    0.0000    0.0000       106
-                         other     0.0230    1.0000    0.0450        88
-
-                      accuracy                         0.0240      3826
-                     macro avg     0.1176    0.1435    0.0078      3826
-                  weighted avg     0.1785    0.0240    0.0031      3826
-=======
                           true     0.6565    0.7051    0.6799       851
                    mostly true     0.5363    0.4433    0.4854       300
         partly true/misleading     0.6587    0.6410    0.6497       858
@@ -23,5 +10,4 @@
 
                       accuracy                         0.6827      3826
                      macro avg     0.6514    0.5955    0.6199      3826
-                  weighted avg     0.6795    0.6827    0.6798      3826
->>>>>>> ffbbf819
+                  weighted avg     0.6795    0.6827    0.6798      3826